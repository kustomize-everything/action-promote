--- conflicted
+++ resolved
@@ -166,15 +166,12 @@
           cat example/${{ matrix.promotion }}.json >> $GITHUB_ENV
           echo "$EOF" >> $GITHUB_ENV
 
-<<<<<<< HEAD
-=======
           # This relies on the first promotion in the configuration for the matrix
           # being an image promotion.
           echo "PROMOTION_2<<$EOF" >> $GITHUB_ENV
           jq '.[0].newTag = "2.2.2"' example/${{ matrix.promotion }}.json >> $GITHUB_ENV
           echo "$EOF" >> $GITHUB_ENV
 
->>>>>>> c5658e0b
       - name: Checkout Testing Repo
         uses: actions/checkout@v3
         with:
@@ -200,21 +197,13 @@
           # Useful for debugging the action
           # debug: true
 
-<<<<<<< HEAD
-      - name: Action Test with ${{ matrix.promotion }}
-=======
       - name: Action Test with ${{ matrix.promotion }} (reuse previous PR)
->>>>>>> c5658e0b
-        uses: ./
-        with:
-          target-repo: kustomize-everything/test-deploy
-          target-branch: ${{ env.BRANCH }}
-          working-directory: test-deploy
-<<<<<<< HEAD
-          images: ${{ env.PROMOTION }}
-=======
+        uses: ./
+        with:
+          target-repo: kustomize-everything/test-deploy
+          target-branch: ${{ env.BRANCH }}
+          working-directory: test-deploy
           images: ${{ env.PROMOTION_2 }}
->>>>>>> c5658e0b
           github-token: ${{ secrets.PUSHER_ROBOT_GITHUB_TOKEN }}
           promotion-method: pull_request
           dry-run: false

#!/bin/bash

# Function to wait until the regex provided by the first argument is not found
# in the output of the command provided by the second argument, until the number
# of attempts provided by the third argument is reached, or the command fails.
function wait_for_result_not_found {
  local -r regex="$1"
  local -r command="$2"
  local -r attempts="$3"
  local -r sleep_time="$4"
  local -r fail_on_nonzero="$5"

  local -i attempt=0
  while [[ "${attempt}" -lt "${attempts}" ]]; do
    set +e
    if ! output="$(${command} 2>&1)"; then
      if [[ "${fail_on_nonzero}" == "true" ]]; then
        echo "${output}"
        echo "Command failed. Exiting."
        exit 1
      fi
    fi
    set +e

    echo "${output}"
    # If the regex does not match, we're done
    if ! echo "${output}" | grep -q "${regex}"; then
      echo "Match '${regex}' not found. Exiting."
      return 0
    fi
    # Decrement the number of attempts
    attempt=$((attempt + 1))
    echo "$((attempts - attempt)) attempts remaining. Sleeping for ${sleep_time} seconds..."
    sleep "${sleep_time}"
  done

  echo "Match '${regex}' persisted after ${attempts} attempts. Exiting."
  exit 1
}

function git_commit_with_metadata {
  # All of these variables are assumed to have been set by the caller
  TITLE="Promote to ${OVERLAY_NAMES}"
  METADATA="---
  GITHUB_EVENT_NAME: ${GITHUB_EVENT_NAME}
  GITHUB_JOB: ${GITHUB_JOB}
  GITHUB_REF_URL: ${GITHUB_REF_URL}
  GITHUB_REF: ${GITHUB_REF}
  GITHUB_REPOSITORY_URL: ${GITHUB_REPOSITORY_URL}
  GITHUB_REPOSITORY: ${GITHUB_REPOSITORY}
  GITHUB_RUN_ID: ${GITHUB_RUN_ID}
  GITHUB_RUN_NUMBER: ${GITHUB_RUN_NUMBER}
  GITHUB_SHA_URL: ${GITHUB_SHA_URL}
  GITHUB_SHA: ${GITHUB_SHA}
  GITHUB_WORKFLOW_RUN_URL: ${GITHUB_WORKFLOW_RUN_URL}
  IMAGES: ${IMAGES_NAMES}
  CHARTS: ${CHARTS_NAMES}
  OVERLAYS: ${OVERLAY_NAMES}
  MANIFEST_JSON: ${MANIFEST_JSON}"

  git commit -m "${TITLE}

  ${METADATA}
  "
}

# Fail on non-zero exit code
set -e

# Fail on unset variables
set -o nounset

if [[ "${DEBUG}" == "true" ]]; then
  echo "Debug mode enabled in commit-and-pull-request.sh"
  set -x

  env
fi

if [[ "${PROMOTION_METHOD}" == "pull_request" ]]; then
  if [[ "${AGGREGATE_PR_CHANGES}" == "true" ]]; then
<<<<<<< HEAD
    APP_OVERLAY=$(echo "${OVERLAY_NAMES}"|tr "/" "-")
    BRANCH_REGEX=$(echo "promotion/${GITHUB_REPOSITORY:?}/${TARGET_BRANCH:?}/${APP_OVERLAY:?}/${PR_UNIQUE_KEY:?}"|tr "/" "-")
    HEAD_REF_NAME=$(gh pr list --json headRefName | jq -c '.[].headRefName')
    if [[ "${HEAD_REF_NAME}" =~ .*${BRANCH_REGEX}.* ]]; then
      BRANCH=$(gh pr list --json headRefName | jq -c '.[].headRefName' | grep "${BRANCH_REGEX}")
      git checkout "${BRANCH}"
      git rebase "${TARGET_BRANCH}"
    else
      BRANCH="$(echo "promotion/${GITHUB_REPOSITORY:?}/${TARGET_BRANCH:?}/${APP_OVERLAY:?}/${PR_BRANCH_KEY:?}/${GITHUB_SHA:?}" | tr "/" "-")"
=======
    BRANCH_REGEX=$(echo "promotion/${GITHUB_REPOSITORY:?}/${TARGET_BRANCH:?}/${PR_UNIQUE_KEY:?}"|tr "/" "-")
    HEAD_REF_NAME=$(gh pr list --json headRefName | jq -rc '.[].headRefName')
    if [[ "${HEAD_REF_NAME}" =~ .*${BRANCH_REGEX}.* ]]; then
      BRANCH=$(gh pr list --json headRefName | jq -rc '.[].headRefName' | grep "${BRANCH_REGEX}")
      git stash
      git checkout -B "${BRANCH}"
      git rebase "${TARGET_BRANCH}"
      git stash apply
    else
      BRANCH=$(echo "promotion/${GITHUB_REPOSITORY:?}/${TARGET_BRANCH:?}/${PR_UNIQUE_KEY:?}/${GITHUB_SHA:?}" | tr "/" "-")
>>>>>>> c5658e0b
      git checkout -B "${BRANCH}"
    fi
  else
    BRANCH="$(echo "promotion/${GITHUB_REPOSITORY:?}/${TARGET_BRANCH:?}/${GITHUB_SHA:?}" | tr "/" "-")"
    git checkout -B "${BRANCH}"
  fi

  git add .
  git_commit_with_metadata
  git show

  if [[ "${DRY_RUN}" == "true" ]]; then
    echo "Dry run is enabled. Not pushing changes."
    exit 0
  fi

  git push origin "${BRANCH}" -f
  set +e
  PR="$(gh pr view 2>&1)"
  set -e
  # We're just looking for the sub-string here, not a regex
  # shellcheck disable=SC2076
  if [[ "${PR}" =~ "no pull requests found" ]]; then
    gh pr create --fill
  else
    echo "PR Already exists:"
    gh pr view
  fi

  echo
  echo "Waiting for status checks to complete..."
  wait_for_result_not_found "reported\|Waiting\|pending" "gh pr checks" "${STATUS_ATTEMPTS}" "${STATUS_INTERVAL}" "false"

  echo
  if [[ "${AUTO_MERGE}" == "true" ]]; then
    echo "Status checks have all passed. Merging PR..."
    gh pr merge --squash --admin
    echo
    echo "Promotion PR has been merged. Details below."
  else
    echo
    echo "Promotion PR has been created and has passed checks. Details below."
  fi
  gh pr view
elif [[ "${PROMOTION_METHOD}" == "push" ]]; then
  git add .
  git_commit_with_metadata
  git show

  if [[ "${DRY_RUN}" == "true" ]]; then
    echo "Dry run is enabled. Not pushing changes."
    exit 0
  fi

  git push origin "${TARGET_BRANCH}"
  echo
  # If we have both images and charts, the output should reflect that.
  if [[ "${IMAGES}" != "[]" && "${CHARTS}" != "[]" ]]; then
    echo "Images ${IMAGES_NAMES} and charts ${CHARTS_NAMES} have been promoted to ${TARGET_REPO} on branch ${TARGET_BRANCH}."
  else
    if [[ "${IMAGES}" != "[]" ]]; then
      echo "Images ${IMAGES_NAMES} have been promoted to ${TARGET_REPO} on branch ${TARGET_BRANCH}."
    fi
    if [[ "${CHARTS}" != "[]" ]]; then
      echo "Charts ${CHARTS_NAMES} have been promoted to ${TARGET_REPO} on branch ${TARGET_BRANCH}."
    fi
  fi
  echo
  echo "${DEPLOYMENT_REPO_SHA_URL}"
else
  echo "Unknown promotion method: ${PROMOTION_METHOD}. Valid methods are pull_request and push."
  exit 1
fi

DEPLOYMENT_REPO_SHA_URL="$(gh browse -c -n -R "${TARGET_REPO}")"

# Set outputs so that downstream steps can consume this data
# shellcheck disable=SC2129
echo "deployment-repo-sha-short=$(git rev-parse --short HEAD)" >> "${GITHUB_OUTPUT}"
echo "deployment-repo-sha-url=${DEPLOYMENT_REPO_SHA_URL}" >> "${GITHUB_OUTPUT}"
echo "deployment-repo-sha=$(git rev-parse HEAD)" >> "${GITHUB_OUTPUT}"
echo "images=${IMAGES_NAMES}" >> "${GITHUB_OUTPUT}"
echo "charts=${CHARTS_NAMES}" >> "${GITHUB_OUTPUT}"
echo "manifest-json=${MANIFEST_JSON}" >> "${GITHUB_OUTPUT}"<|MERGE_RESOLUTION|>--- conflicted
+++ resolved
@@ -79,17 +79,6 @@
 
 if [[ "${PROMOTION_METHOD}" == "pull_request" ]]; then
   if [[ "${AGGREGATE_PR_CHANGES}" == "true" ]]; then
-<<<<<<< HEAD
-    APP_OVERLAY=$(echo "${OVERLAY_NAMES}"|tr "/" "-")
-    BRANCH_REGEX=$(echo "promotion/${GITHUB_REPOSITORY:?}/${TARGET_BRANCH:?}/${APP_OVERLAY:?}/${PR_UNIQUE_KEY:?}"|tr "/" "-")
-    HEAD_REF_NAME=$(gh pr list --json headRefName | jq -c '.[].headRefName')
-    if [[ "${HEAD_REF_NAME}" =~ .*${BRANCH_REGEX}.* ]]; then
-      BRANCH=$(gh pr list --json headRefName | jq -c '.[].headRefName' | grep "${BRANCH_REGEX}")
-      git checkout "${BRANCH}"
-      git rebase "${TARGET_BRANCH}"
-    else
-      BRANCH="$(echo "promotion/${GITHUB_REPOSITORY:?}/${TARGET_BRANCH:?}/${APP_OVERLAY:?}/${PR_BRANCH_KEY:?}/${GITHUB_SHA:?}" | tr "/" "-")"
-=======
     BRANCH_REGEX=$(echo "promotion/${GITHUB_REPOSITORY:?}/${TARGET_BRANCH:?}/${PR_UNIQUE_KEY:?}"|tr "/" "-")
     HEAD_REF_NAME=$(gh pr list --json headRefName | jq -rc '.[].headRefName')
     if [[ "${HEAD_REF_NAME}" =~ .*${BRANCH_REGEX}.* ]]; then
@@ -100,7 +89,6 @@
       git stash apply
     else
       BRANCH=$(echo "promotion/${GITHUB_REPOSITORY:?}/${TARGET_BRANCH:?}/${PR_UNIQUE_KEY:?}/${GITHUB_SHA:?}" | tr "/" "-")
->>>>>>> c5658e0b
       git checkout -B "${BRANCH}"
     fi
   else

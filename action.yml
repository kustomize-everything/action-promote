--- conflicted
+++ resolved
@@ -151,8 +151,4 @@
     KUSTOMIZE_VERSION: ${{ inputs.version }}
     DEBUG: ${{ inputs.debug }}
     AGGREGATE_PR_CHANGES: ${{ inputs.aggregate-pr-changes }}
-<<<<<<< HEAD
-    PR_UNIQUE_KEY: ${{ inputs.pr-branch-key }}
-=======
-    PR_UNIQUE_KEY: ${{ inputs.pr-unique-key }}
->>>>>>> c5658e0b
+    PR_UNIQUE_KEY: ${{ inputs.pr-unique-key }}
--- conflicted
+++ resolved
@@ -134,13 +134,8 @@
   # testing changes to the underlying container. Otherwise, use the latest
   # version of the container. This prevents the user from having to build
   # the container themselves.
-<<<<<<< HEAD
   image: 'Dockerfile'
-  #image: 'docker://ghcr.io/kustomize-everything/action-promote:v4.2.0'
-=======
-  #image: 'Dockerfile'
-  image: 'docker://ghcr.io/kustomize-everything/action-promote:v4.2.1'
->>>>>>> 58698a44
+  #image: 'docker://ghcr.io/kustomize-everything/action-promote:v4.2.1'
   env:
     GIT_COMMIT_USER: ${{ inputs.git-commit-user }}
     GIT_COMMIT_EMAIL: ${{ inputs.git-commit-email }}
